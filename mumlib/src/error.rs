use serde::export::Formatter;
use serde::{Deserialize, Serialize};
use std::fmt::Display;

pub type Result<T> = std::result::Result<T, Error>;

#[derive(Debug, Serialize, Deserialize)]
pub enum Error {
    DisconnectedError,
    AlreadyConnectedError,
    ChannelIdentifierError(String, ChannelIdentifierError),
    InvalidUserIdentifierError(String),
    InvalidServerAddrError(String, u16),
    InvalidUsernameError(String),
}

impl Display for Error {
    fn fmt(&self, f: &mut Formatter<'_>) -> std::fmt::Result {
        match self {
            Error::DisconnectedError => write!(f, "Not connected to a server"),
            Error::AlreadyConnectedError => write!(f, "Already connected to a server"),
            Error::ChannelIdentifierError(id, kind) => write!(f, "{}: {}", kind, id),
<<<<<<< HEAD
            Error::InvalidServerAddrError(addr, port) => write!(f, "Invalid server address: {}: {}", addr, port),
            Error::InvalidUserIdentifierError(name) => write!(f, "Invalid username: {}", name),
=======
            Error::InvalidServerAddrError(addr, port) => {
                write!(f, "Invalid server address: {}: {}", addr, port)
            }
            Error::InvalidUsernameError(username) => write!(f, "Invalid username: {}", username),
>>>>>>> d6496cb0
        }
    }
}

#[derive(Debug, Serialize, Deserialize)]
pub enum ChannelIdentifierError {
    Invalid,
    Ambiguous,
}

impl Display for ChannelIdentifierError {
    fn fmt(&self, f: &mut Formatter<'_>) -> std::fmt::Result {
        match self {
            ChannelIdentifierError::Invalid => write!(f, "Invalid channel identifier"),
            ChannelIdentifierError::Ambiguous => write!(f, "Ambiguous channel identifier"),
        }
    }
}<|MERGE_RESOLUTION|>--- conflicted
+++ resolved
@@ -20,15 +20,9 @@
             Error::DisconnectedError => write!(f, "Not connected to a server"),
             Error::AlreadyConnectedError => write!(f, "Already connected to a server"),
             Error::ChannelIdentifierError(id, kind) => write!(f, "{}: {}", kind, id),
-<<<<<<< HEAD
             Error::InvalidServerAddrError(addr, port) => write!(f, "Invalid server address: {}: {}", addr, port),
             Error::InvalidUserIdentifierError(name) => write!(f, "Invalid username: {}", name),
-=======
-            Error::InvalidServerAddrError(addr, port) => {
-                write!(f, "Invalid server address: {}: {}", addr, port)
-            }
             Error::InvalidUsernameError(username) => write!(f, "Invalid username: {}", username),
->>>>>>> d6496cb0
         }
     }
 }
