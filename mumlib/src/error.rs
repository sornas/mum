use serde::export::Formatter;
use serde::{Deserialize, Serialize};
use std::fmt::Display;

pub type Result<T> = std::result::Result<T, Error>;

#[derive(Debug, Serialize, Deserialize)]
pub enum Error {
    DisconnectedError,
    AlreadyConnectedError,
    ChannelIdentifierError(String, ChannelIdentifierError),
    InvalidServerAddrError(String, u16),
}


impl Display for Error {
    fn fmt(&self, f: &mut Formatter<'_>) -> std::fmt::Result {
        match self {
            Error::DisconnectedError => write!(f, "Not connected to a server"),
            Error::AlreadyConnectedError => write!(f, "Already connected to a server"),
<<<<<<< HEAD
            Error::ChannelIdentifierError(id, kind) => write!(f, "{}: {}", kind, id),
            Error::InvalidServerAddrError(addr, port) => write!(f, "Invalid server address: {}: {}", addr, port),
        }
    }
}

#[derive(Debug, Serialize, Deserialize)]
pub enum ChannelIdentifierError {
    Invalid,
    Ambiguous,
}

impl Display for ChannelIdentifierError {
    fn fmt(&self, f: &mut Formatter<'_>) -> std::fmt::Result {
        match self {
            ChannelIdentifierError::Invalid => write!(f, "Invalid channel identifier"),
            ChannelIdentifierError::Ambiguous => write!(f, "Ambiguous channel identifier"),
=======
            Error::InvalidChannelIdError(id) => write!(f, "Invalid channel id: {}", id),
            Error::InvalidServerAddrError(addr, port) => {
                write!(f, "Invalid server address: {}:{}", addr, port)
            }
>>>>>>> f1df606d
        }
    }
}<|MERGE_RESOLUTION|>--- conflicted
+++ resolved
@@ -18,7 +18,6 @@
         match self {
             Error::DisconnectedError => write!(f, "Not connected to a server"),
             Error::AlreadyConnectedError => write!(f, "Already connected to a server"),
-<<<<<<< HEAD
             Error::ChannelIdentifierError(id, kind) => write!(f, "{}: {}", kind, id),
             Error::InvalidServerAddrError(addr, port) => write!(f, "Invalid server address: {}: {}", addr, port),
         }
@@ -36,12 +35,6 @@
         match self {
             ChannelIdentifierError::Invalid => write!(f, "Invalid channel identifier"),
             ChannelIdentifierError::Ambiguous => write!(f, "Ambiguous channel identifier"),
-=======
-            Error::InvalidChannelIdError(id) => write!(f, "Invalid channel id: {}", id),
-            Error::InvalidServerAddrError(addr, port) => {
-                write!(f, "Invalid server address: {}:{}", addr, port)
-            }
->>>>>>> f1df606d
         }
     }
 }