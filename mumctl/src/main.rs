--- conflicted
+++ resolved
@@ -3,14 +3,10 @@
 use ipc_channel::ipc::{self, IpcSender};
 use mumlib::command::{Command, CommandResponse};
 use mumlib::setup_logger;
-<<<<<<< HEAD
-use std::{fs, io};
-=======
 use mumlib::state::Channel;
 use std::{fs, io, iter};
 
 const INDENTATION: &str = "  ";
->>>>>>> f1df606d
 
 macro_rules! err_print {
     ($func:expr) => {
@@ -48,7 +44,6 @@
                 ),
         )
         .subcommand(SubCommand::with_name("status"))
-<<<<<<< HEAD
         .subcommand(SubCommand::with_name("config")
                     .arg(Arg::with_name("name")
                          .required(true))
@@ -61,14 +56,6 @@
                          .long("bash"))
                     .arg(Arg::with_name("fish")
                          .long("fish")));
-=======
-        .subcommand(
-            SubCommand::with_name("completions")
-                .arg(Arg::with_name("zsh").long("zsh"))
-                .arg(Arg::with_name("bash").long("bash"))
-                .arg(Arg::with_name("fish").long("fish")),
-        );
->>>>>>> f1df606d
 
     let matches = app.clone().get_matches();
 
@@ -133,9 +120,6 @@
             },
             Err(e) => println!("{} {}", "error:".red(), e),
         }
-<<<<<<< HEAD
-        let res = send_command(Command::Status).unwrap().unwrap();
-        println!("{:#?}", res);
     } else if let Some(matches) = matches.subcommand_matches("config") {
         let name = matches.value_of("name").unwrap();
         let value = matches.value_of("value").unwrap();
@@ -149,8 +133,6 @@
                 println!("{} Unknown config value {}", "error:".red(), name);
             }
         }
-=======
->>>>>>> f1df606d
     } else if let Some(matches) = matches.subcommand_matches("completions") {
         app.gen_completions_to(
             "mumctl",
