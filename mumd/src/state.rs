pub mod channel;
pub mod server;
pub mod user;

use crate::audio::Audio;
use crate::network::ConnectionInfo;
use crate::notify;
use crate::state::server::Server;

use crate::network::tcp::{TcpEvent, TcpEventData};
use log::*;
use mumble_protocol::control::msgs;
use mumble_protocol::control::ControlPacket;
use mumble_protocol::ping::PongPacket;
use mumble_protocol::voice::Serverbound;
use mumlib::command::{Command, CommandResponse};
use mumlib::config::Config;
use mumlib::error::{ChannelIdentifierError, Error};
use mumlib::state::UserDiff;
use std::net::{SocketAddr, ToSocketAddrs};
use tokio::sync::{mpsc, watch};

macro_rules! at {
    ($event:expr, $generator:expr) => {
        ExecutionContext::TcpEvent($event, Box::new($generator))
    };
}

macro_rules! now {
    ($data:expr) => {
        ExecutionContext::Now(Box::new(move || $data))
    };
}

//TODO give me a better name
pub enum ExecutionContext {
    TcpEvent(
        TcpEvent,
        Box<dyn FnOnce(TcpEventData) -> mumlib::error::Result<Option<CommandResponse>>>,
    ),
    Now(Box<dyn FnOnce() -> mumlib::error::Result<Option<CommandResponse>>>),
    Ping(
        Box<dyn FnOnce() -> mumlib::error::Result<SocketAddr>>,
        Box<dyn FnOnce(PongPacket) -> mumlib::error::Result<Option<CommandResponse>>>,
    ),
}

#[derive(Clone, Debug, Eq, PartialEq)]
pub enum StatePhase {
    Disconnected,
    Connecting,
    Connected,
}

pub struct State {
    config: Config,
    server: Option<Server>,
    audio: Audio,

    packet_sender: mpsc::UnboundedSender<ControlPacket<Serverbound>>,
    connection_info_sender: watch::Sender<Option<ConnectionInfo>>,

    phase_watcher: (watch::Sender<StatePhase>, watch::Receiver<StatePhase>),
}

impl State {
    pub fn new(
        packet_sender: mpsc::UnboundedSender<ControlPacket<Serverbound>>,
        connection_info_sender: watch::Sender<Option<ConnectionInfo>>,
    ) -> Self {
        let audio = Audio::new();
        let mut state = Self {
            config: mumlib::config::read_default_cfg(),
            server: None,
            audio,
            packet_sender,
            connection_info_sender,
            phase_watcher: watch::channel(StatePhase::Disconnected),
        };
        state.reload_config();
        state
    }

    //TODO? move bool inside Result
    pub fn handle_command(&mut self, command: Command) -> ExecutionContext {
        match command {
            Command::ChannelJoin { channel_identifier } => {
                if !matches!(*self.phase_receiver().borrow(), StatePhase::Connected) {
                    return now!(Err(Error::DisconnectedError));
                }

                let channels = self.server().unwrap().channels();

                let matches = channels
                    .iter()
                    .map(|e| (e.0, e.1.path(channels)))
                    .filter(|e| e.1.ends_with(&channel_identifier))
                    .collect::<Vec<_>>();
                let id = match matches.len() {
                    0 => {
                        let soft_matches = channels
                            .iter()
                            .map(|e| (e.0, e.1.path(channels).to_lowercase()))
                            .filter(|e| e.1.ends_with(&channel_identifier.to_lowercase()))
                            .collect::<Vec<_>>();
                        match soft_matches.len() {
                            0 => {
                                return now!(Err(Error::ChannelIdentifierError(
                                    channel_identifier,
                                    ChannelIdentifierError::Invalid
                                )))
                            }
                            1 => *soft_matches.get(0).unwrap().0,
                            _ => {
                                return now!(Err(Error::ChannelIdentifierError(
                                    channel_identifier,
                                    ChannelIdentifierError::Invalid
                                )))
                            }
                        }
                    }
                    1 => *matches.get(0).unwrap().0,
                    _ => {
                        return now!(Err(Error::ChannelIdentifierError(
                            channel_identifier,
                            ChannelIdentifierError::Ambiguous
                        )))
                    }
                };

                let mut msg = msgs::UserState::new();
                msg.set_session(self.server.as_ref().unwrap().session_id().unwrap());
                msg.set_channel_id(id);
                self.packet_sender.send(msg.into()).unwrap();
                now!(Ok(None))
            }
            Command::ChannelList => {
                if !matches!(*self.phase_receiver().borrow(), StatePhase::Connected) {
                    return now!(Err(Error::DisconnectedError));
                }
                let list = channel::into_channel(
                    self.server.as_ref().unwrap().channels(),
                    self.server.as_ref().unwrap().users(),
                );
                now!(Ok(Some(CommandResponse::ChannelList { channels: list })))
            }
            Command::ServerConnect {
                host,
                port,
                username,
                accept_invalid_cert,
            } => {
                if !matches!(*self.phase_receiver().borrow(), StatePhase::Disconnected) {
                    return now!(Err(Error::AlreadyConnectedError));
                }
                let mut server = Server::new();
                *server.username_mut() = Some(username);
                *server.host_mut() = Some(format!("{}:{}", host, port));
                self.server = Some(server);
                self.phase_watcher
                    .0
                    .broadcast(StatePhase::Connecting)
                    .unwrap();

                let socket_addr = match (host.as_ref(), port)
                    .to_socket_addrs()
                    .map(|mut e| e.next())
                {
                    Ok(Some(v)) => v,
                    _ => {
                        warn!("Error parsing server addr");
                        return now!(Err(Error::InvalidServerAddrError(host, port)));
                    }
                };
                self.connection_info_sender
                    .broadcast(Some(ConnectionInfo::new(
                        socket_addr,
                        host,
                        accept_invalid_cert,
                    )))
                    .unwrap();
                at!(TcpEvent::Connected, |e| {
                    //runs the closure when the client is connected
                    if let TcpEventData::Connected(msg) = e {
                        Ok(Some(CommandResponse::ServerConnect {
                            welcome_message: if msg.has_welcome_text() {
                                Some(msg.get_welcome_text().to_string())
                            } else {
                                None
                            },
                        }))
                    } else {
                        unreachable!("callback should be provided with a TcpEventData::Connected");
                    }
                })
            }
            Command::Status => {
                if !matches!(*self.phase_receiver().borrow(), StatePhase::Connected) {
                    return now!(Err(Error::DisconnectedError));
                }
                let state = self.server.as_ref().unwrap().into();
                now!(Ok(Some(CommandResponse::Status {
                    server_state: state, //guaranteed not to panic because if we are connected, server is guaranteed to be Some
                })))
            }
            Command::ServerDisconnect => {
                if !matches!(*self.phase_receiver().borrow(), StatePhase::Connected) {
                    return now!(Err(Error::DisconnectedError));
                }

                self.server = None;
                self.audio.clear_clients();

                self.phase_watcher
                    .0
                    .broadcast(StatePhase::Disconnected)
                    .unwrap();
                now!(Ok(None))
            }
            Command::ConfigReload => {
                self.reload_config();
                now!(Ok(None))
            }
            Command::InputVolumeSet(volume) => {
                self.audio.set_input_volume(volume);
                now!(Ok(None))
            }
            Command::OutputVolumeSet(volume) => {
                self.audio.set_output_volume(volume);
                now!(Ok(None))
            }
<<<<<<< HEAD
            Command::DeafenSelf => {
                if !matches!(*self.phase_receiver().borrow(), StatePhase::Connected) {
                    return now!(Err(Error::DisconnectedError));
                }

                let mut msg = msgs::UserState::new();
                msg.set_self_deaf(true);
                self.packet_sender.send(msg.into()).unwrap();

                now!(Ok(None))
            }
            Command::MuteSelf => {
                if !matches!(*self.phase_receiver().borrow(), StatePhase::Connected) {
                    return now!(Err(Error::DisconnectedError));
                }

                let mut msg = msgs::UserState::new();
                msg.set_self_mute(true);
                self.packet_sender.send(msg.into()).unwrap();

                now!(Ok(None))
            }
            Command::MuteOther(string) => {
                if !matches!(*self.phase_receiver().borrow(), StatePhase::Connected) {
                    return now!(Err(Error::DisconnectedError));
                }

                let id = self.server().unwrap().users().iter().find(|(_, user)| user.name() == &string);

                let id = match id {
                    Some(id) => *id.0,
                    None => return now!(Err(Error::InvalidUserIdentifierError(string))),
                };

                let mut msg = msgs::UserState::new();
                msg.set_mute(true);
                msg.set_session(id);
                self.packet_sender.send(msg.into()).unwrap();

                return now!(Ok(None));
            }
=======
            Command::UserVolumeSet(string, volume) => {
                if !matches!(*self.phase_receiver().borrow(), StatePhase::Connected) {
                    return now!(Err(Error::DisconnectedError));
                }
                let user_id = match self
                    .server()
                    .unwrap()
                    .users()
                    .iter()
                    .find(|e| e.1.name() == &string)
                    .map(|e| *e.0)
                {
                    None => return now!(Err(Error::InvalidUsernameError(string))),
                    Some(v) => v,
                };

                self.audio.set_user_volume(user_id, volume);
                now!(Ok(None))
            }
            Command::ServerStatus { host, port } => ExecutionContext::Ping(
                Box::new(move || {
                    match (host.as_str(), port)
                        .to_socket_addrs()
                        .map(|mut e| e.next())
                    {
                        Ok(Some(v)) => Ok(v),
                        _ => Err(mumlib::error::Error::InvalidServerAddrError(host, port)),
                    }
                }),
                Box::new(move |pong| {
                    Ok(Some(CommandResponse::ServerStatus {
                        version: pong.version,
                        users: pong.users,
                        max_users: pong.max_users,
                        bandwidth: pong.bandwidth,
                    }))
                }),
            ),
>>>>>>> d6496cb0
        }
    }

    pub fn parse_user_state(&mut self, msg: msgs::UserState) -> Option<UserDiff> {
        if !msg.has_session() {
            warn!("Can't parse user state without session");
            return None;
        }
        let session = msg.get_session();
        // check if this is initial state
        if !self.server().unwrap().users().contains_key(&session) {
            self.parse_initial_user_state(session, msg);
            None
        } else {
            Some(self.parse_updated_user_state(session, msg))
        }
    }

    fn parse_initial_user_state(&mut self, session: u32, msg: msgs::UserState) {
        if !msg.has_name() {
            warn!("Missing name in initial user state");
        } else if msg.get_name() == self.server().unwrap().username().unwrap() {
            // this is us
            *self.server_mut().unwrap().session_id_mut() = Some(session);
        } else {
            // this is someone else
            self.audio_mut().add_client(session);

            // send notification only if we've passed the connecting phase
            if *self.phase_receiver().borrow() == StatePhase::Connected {
                let channel_id = if msg.has_channel_id() {
                    msg.get_channel_id()
                } else {
                    0
                };
                if let Some(channel) = self.server().unwrap().channels().get(&channel_id) {
                    notify::send(format!(
                        "{} connected and joined {}",
                        &msg.get_name(),
                        channel.name()
                    ));
                }
            }
        }
        self.server_mut()
            .unwrap()
            .users_mut()
            .insert(session, user::User::new(msg));
    }

    fn parse_updated_user_state(&mut self, session: u32, msg: msgs::UserState) -> UserDiff {
        let user = self
            .server_mut()
            .unwrap()
            .users_mut()
            .get_mut(&session)
            .unwrap();

        let mute = if msg.has_self_mute() && user.self_mute() != msg.get_self_mute() {
            Some(msg.get_self_mute())
        } else {
            None
        };
        let deaf = if msg.has_self_deaf() && user.self_deaf() != msg.get_self_deaf() {
            Some(msg.get_self_deaf())
        } else {
            None
        };

        let diff = UserDiff::from(msg);
        user.apply_user_diff(&diff);
        let user = self.server().unwrap().users().get(&session).unwrap();

        //     send notification if the user moved to or from any channel
        //TODO our channel only
        if let Some(channel_id) = diff.channel_id {
            if let Some(channel) = self.server().unwrap().channels().get(&channel_id) {
                notify::send(format!(
                    "{} moved to channel {}",
                    &user.name(),
                    channel.name()
                ));
            } else {
                warn!("{} moved to invalid channel {}", &user.name(), channel_id);
            }
        }

        //     send notification if a user muted/unmuted
        //TODO our channel only
        let notif_desc = if let Some(deaf) = deaf {
            if deaf {
                Some(format!("{} muted and deafend themselves", &user.name()))
            } else if !deaf {
                Some(format!("{} unmuted and undeafend themselves", &user.name()))
            } else {
                warn!("Invalid user state received");
                None
            }
        } else if let Some(mute) = mute {
            if mute {
                Some(format!("{} muted themselves", &user.name()))
            } else if !mute {
                Some(format!("{} unmuted themselves", &user.name()))
            } else {
                warn!("Invalid user state received");
                None
            }
        } else {
            None
        };
        if let Some(notif_desc) = notif_desc {
            notify::send(notif_desc);
        }

        diff
    }

    pub fn remove_client(&mut self, msg: msgs::UserRemove) {
        if !msg.has_session() {
            warn!("Tried to remove user state without session");
            return;
        }
        if let Some(user) = self.server().unwrap().users().get(&msg.get_session()) {
            notify::send(format!("{} disconnected", &user.name()));
        }

        self.audio().remove_client(msg.get_session());
        self.server_mut()
            .unwrap()
            .users_mut()
            .remove(&msg.get_session());
        info!("User {} disconnected", msg.get_session());
    }

    pub fn reload_config(&mut self) {
        self.config = mumlib::config::read_default_cfg();
        if let Some(input_volume) = self.config.audio.input_volume {
            self.audio.set_input_volume(input_volume);
        }
        if let Some(output_volume) = self.config.audio.output_volume {
            self.audio.set_output_volume(output_volume);
        }
    }

    pub fn initialized(&self) {
        self.phase_watcher
            .0
            .broadcast(StatePhase::Connected)
            .unwrap();
    }

    pub fn audio(&self) -> &Audio {
        &self.audio
    }
    pub fn audio_mut(&mut self) -> &mut Audio {
        &mut self.audio
    }
    pub fn packet_sender(&self) -> mpsc::UnboundedSender<ControlPacket<Serverbound>> {
        self.packet_sender.clone()
    }
    pub fn phase_receiver(&self) -> watch::Receiver<StatePhase> {
        self.phase_watcher.1.clone()
    }
    pub fn server(&self) -> Option<&Server> {
        self.server.as_ref()
    }
    pub fn server_mut(&mut self) -> Option<&mut Server> {
        self.server.as_mut()
    }
    pub fn username(&self) -> Option<&str> {
        self.server.as_ref().map(|e| e.username()).flatten()
    }
}<|MERGE_RESOLUTION|>--- conflicted
+++ resolved
@@ -229,7 +229,6 @@
                 self.audio.set_output_volume(volume);
                 now!(Ok(None))
             }
-<<<<<<< HEAD
             Command::DeafenSelf => {
                 if !matches!(*self.phase_receiver().borrow(), StatePhase::Connected) {
                     return now!(Err(Error::DisconnectedError));
@@ -271,7 +270,6 @@
 
                 return now!(Ok(None));
             }
-=======
             Command::UserVolumeSet(string, volume) => {
                 if !matches!(*self.phase_receiver().borrow(), StatePhase::Connected) {
                     return now!(Err(Error::DisconnectedError));
@@ -310,7 +308,6 @@
                     }))
                 }),
             ),
->>>>>>> d6496cb0
         }
     }
 
