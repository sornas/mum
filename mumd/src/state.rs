--- conflicted
+++ resolved
@@ -6,16 +6,12 @@
 use mumble_protocol::control::ControlPacket;
 use mumble_protocol::voice::Serverbound;
 use mumlib::command::{Command, CommandResponse};
-use mumlib::error::Error;
+use mumlib::error::{ChannelIdentifierError, Error};
 use serde::{Deserialize, Serialize};
 use std::collections::hash_map::Entry;
 use std::collections::HashMap;
 use std::net::ToSocketAddrs;
 use tokio::sync::{mpsc, watch};
-<<<<<<< HEAD
-use mumlib::error::{ChannelIdentifierError, Error};
-=======
->>>>>>> f1df606d
 
 #[derive(Clone, Debug, Eq, PartialEq)]
 pub enum StatePhase {
@@ -58,7 +54,6 @@
                 if !matches!(*self.phase_receiver().borrow(), StatePhase::Connected) {
                     return (false, Err(Error::DisconnectedError));
                 }
-<<<<<<< HEAD
 
                 let channels = self.server()
                     .unwrap()
@@ -85,18 +80,8 @@
                 };
 
                 let mut msg = msgs::UserState::new();
-                msg.set_session(self.session_id.unwrap());
+                msg.set_session(self.server.as_ref().unwrap().session_id.unwrap());
                 msg.set_channel_id(id);
-=======
-                let server = self.server.as_ref().unwrap();
-                if !server.channels().contains_key(&channel_id) {
-                    return (false, Err(Error::InvalidChannelIdError(channel_id)));
-                }
-
-                let mut msg = msgs::UserState::new();
-                msg.set_session(server.session_id.unwrap());
-                msg.set_channel_id(channel_id);
->>>>>>> f1df606d
                 self.packet_sender.send(msg.into()).unwrap();
                 (false, Ok(None))
             }
@@ -104,10 +89,6 @@
                 if !matches!(*self.phase_receiver().borrow(), StatePhase::Connected) {
                     return (false, Err(Error::DisconnectedError));
                 }
-<<<<<<< HEAD
-                (false, Ok(Some(CommandResponse::ChannelList {
-                        channels: self.server().unwrap().channels().clone(),
-=======
                 (
                     false,
                     Ok(Some(CommandResponse::ChannelList {
@@ -115,7 +96,6 @@
                             self.server.as_ref().unwrap().channels(),
                             self.server.as_ref().unwrap().users(),
                         ),
->>>>>>> f1df606d
                     })),
                 )
             }
@@ -393,6 +373,13 @@
 
     pub fn name(&self) -> &str {
         &self.name
+    }
+
+    pub fn path(&self, channels: &HashMap<u32, Channel>) -> String {
+        match &self.parent {
+            Some(t) => format!("{}/{}", channels.get(t).unwrap().path(channels), self.name),
+            None => self.name.clone(),
+        }
     }
 }
 
