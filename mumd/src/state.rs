--- conflicted
+++ resolved
@@ -18,18 +18,10 @@
 use mumlib::command::{ChannelTarget, Command, CommandResponse, MessageTarget, MumbleEvent, MumbleEventKind};
 use mumlib::config::Config;
 use mumlib::Error;
-<<<<<<< HEAD
+use std::fmt::Debug;
 use std::iter;
 use std::net::{SocketAddr, ToSocketAddrs};
 use std::sync::{Arc, RwLock};
-=======
-use std::{
-    fmt::Debug,
-    iter,
-    net::{SocketAddr, ToSocketAddrs},
-    sync::{Arc, RwLock},
-};
->>>>>>> 90024629
 use tokio::sync::{mpsc, watch};
 
 macro_rules! at {
