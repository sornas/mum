pub mod channel;
pub mod server;
pub mod user;

use crate::audio::{AudioInput, AudioOutput, NotificationEvents};
use crate::error::StateError;
use crate::network::tcp::{TcpEvent, TcpEventData};
use crate::network::{ConnectionInfo, VoiceStreamType};
use crate::notifications;
use crate::state::server::Server;
use crate::state::user::UserDiff;

use chrono::NaiveDateTime;
use log::*;
use mumble_protocol::control::msgs;
use mumble_protocol::control::ControlPacket;
use mumble_protocol::ping::PongPacket;
use mumble_protocol::voice::Serverbound;
<<<<<<< HEAD
use mumlib::command::{Command, CommandResponse, MessageTarget, MumbleEvent, MumbleEventKind};
=======
use mumlib::command::{ChannelTarget, Command, CommandResponse, MessageTarget};
>>>>>>> 726ec685
use mumlib::config::Config;
use mumlib::Error;
use std::{
    iter,
    net::{SocketAddr, ToSocketAddrs},
    sync::{Arc, RwLock},
};
use tokio::sync::{mpsc, watch};

macro_rules! at {
    ($event:expr, $generator:expr) => {
        ExecutionContext::TcpEventCallback($event, Box::new($generator))
    };
}

macro_rules! now {
    ($data:expr) => {
        ExecutionContext::Now(Box::new(move || Box::new(iter::once($data))))
    };
}

type Responses = Box<dyn Iterator<Item = mumlib::error::Result<Option<CommandResponse>>>>;

//TODO give me a better name
pub enum ExecutionContext {
    TcpEventCallback(TcpEvent, Box<dyn FnOnce(TcpEventData) -> Responses>),
    TcpEventSubscriber(
        TcpEvent,
        Box<
            dyn FnMut(
                TcpEventData,
                &mut mpsc::UnboundedSender<mumlib::error::Result<Option<CommandResponse>>>,
            ) -> bool,
        >,
    ),
    Now(Box<dyn FnOnce() -> Responses>),
    Ping(
        Box<dyn FnOnce() -> mumlib::error::Result<SocketAddr>>,
        Box<
            dyn FnOnce(Option<PongPacket>) -> mumlib::error::Result<Option<CommandResponse>> + Send,
        >,
    ),
}

#[derive(Clone, Copy, Debug, Eq, PartialEq)]
pub enum StatePhase {
    Disconnected,
    Connecting,
    Connected(VoiceStreamType),
}

pub struct State {
    config: Config,
    server: Option<Server>,
    audio_input: AudioInput,
    audio_output: AudioOutput,
    message_buffer: Vec<(NaiveDateTime, String, u32)>,

    phase_watcher: (watch::Sender<StatePhase>, watch::Receiver<StatePhase>),

    events: Vec<MumbleEvent>,
}

impl State {
    pub fn new() -> Result<Self, StateError> {
        let config = mumlib::config::read_cfg(&mumlib::config::default_cfg_path())?;
        let phase_watcher = watch::channel(StatePhase::Disconnected);
        let audio_input = AudioInput::new(
            config.audio.input_volume.unwrap_or(1.0),
            phase_watcher.1.clone(),
        )
        .map_err(|e| StateError::AudioError(e))?;
        let audio_output = AudioOutput::new(config.audio.output_volume.unwrap_or(1.0))
            .map_err(|e| StateError::AudioError(e))?;
        let mut state = Self {
            config,
            server: None,
            audio_input,
            audio_output,
            message_buffer: Vec::new(),
            phase_watcher,
            events: Vec::new(),
        };
        state.reload_config();
        Ok(state)
    }

    pub fn parse_user_state(&mut self, msg: msgs::UserState) {
        if !msg.has_session() {
            warn!("Can't parse user state without session");
            return;
        }
        let session = msg.get_session();
        // check if this is initial state
        if !self.server().unwrap().users().contains_key(&session) {
            self.create_user(msg);
        } else {
            self.update_user(msg);
        }
    }

    fn create_user(&mut self, msg: msgs::UserState) {
        if !msg.has_name() {
            warn!("Missing name in initial user state");
            return;
        }

        let session = msg.get_session();

        if msg.get_name() == self.server().unwrap().username().unwrap() {
            // this is us
            *self.server_mut().unwrap().session_id_mut() = Some(session);
        } else {
            // this is someone else
            // send notification only if we've passed the connecting phase
            if matches!(*self.phase_receiver().borrow(), StatePhase::Connected(_)) {
                let this_channel = msg.get_channel_id();
                let other_channel = self.get_users_channel(self.server().unwrap().session_id().unwrap());
                let this_channel_name = self
                    .server()
                    .unwrap()
                    .channels()
                    .get(&this_channel)
                    .map(|c| c.name())
                    .unwrap_or("<unnamed channel>")
                    .to_string();

                if this_channel == other_channel {
                    notifications::send(format!(
                        "{} connected and joined {}",
                        msg.get_name(),
                        this_channel_name,
                    ));
                    self.push_event(MumbleEventKind::UserConnected(msg.get_name().to_string(), this_channel_name));
                    self.audio_output.play_effect(NotificationEvents::UserConnected);
                }
            }
        }

        self.server_mut()
            .unwrap()
            .users_mut()
            .insert(session, user::User::new(msg));
    }

    fn update_user(&mut self, msg: msgs::UserState) {
        let session = msg.get_session();

        let from_channel = self.get_users_channel(session);

        let user = self
            .server_mut()
            .unwrap()
            .users_mut()
            .get_mut(&session)
            .unwrap();
        let username = user.name().to_string();

        let mute = if msg.has_self_mute() && user.self_mute() != msg.get_self_mute() {
            Some(msg.get_self_mute())
        } else {
            None
        };
        let deaf = if msg.has_self_deaf() && user.self_deaf() != msg.get_self_deaf() {
            Some(msg.get_self_deaf())
        } else {
            None
        };

        let diff = UserDiff::from(msg);
        user.apply_user_diff(&diff);


        if Some(session) != self.server().unwrap().session_id() {
            // Send notification if the user moved either to or from our channel
            if let Some(to_channel) = diff.channel_id {
                let this_channel =
                    self.get_users_channel(self.server().unwrap().session_id().unwrap());

                if from_channel == this_channel {
                    // User moved from our channel to somewhere else
                    if let Some(channel) = self.server().unwrap().channels().get(&to_channel) {
                        let channel = channel.name().to_string();
                        notifications::send(format!(
                            "{} moved to channel {}",
                            &username,
                            &channel,
                        ));
                        self.push_event(MumbleEventKind::UserLeftChannel(username.clone(), channel));
                    }
                    self.audio_output.play_effect(NotificationEvents::UserLeftChannel);
                } else if to_channel == this_channel {
                    // User moved from somewhere else to our channel
                    if let Some(channel) = self.server().unwrap().channels().get(&from_channel) {
                        let channel = channel.name().to_string();
                        notifications::send(format!(
                            "{} moved to your channel from {}",
                            &username,
                            &channel,
                        ));
                        self.push_event(MumbleEventKind::UserJoinedChannel(username.clone(), channel));
                    }
                    self.audio_output.play_effect(NotificationEvents::UserJoinedChannel);
                }
            }

            //send notification if a user muted/unmuted
            if mute != None || deaf != None {
                let mut s = username;
                if let Some(mute) = mute {
                    s += if mute { " muted" } else { " unmuted" };
                }
                if mute.is_some() && deaf.is_some() {
                    s += " and";
                }
                if let Some(deaf) = deaf {
                    s += if deaf { " deafened" } else { " undeafened" };
                }
                s += " themselves";
                notifications::send(s.clone());
                self.push_event(MumbleEventKind::UserMuteStateChanged(s));
            }
        }
    }

    pub fn remove_client(&mut self, msg: msgs::UserRemove) {
        if !msg.has_session() {
            warn!("Tried to remove user state without session");
            return;
        }

        let this_channel = self.get_users_channel(self.server().unwrap().session_id().unwrap());
        let other_channel = self.get_users_channel(msg.get_session());
        if this_channel == other_channel {
            let channel_name = self
                .server()
                .unwrap()
                .channels()
                .get(&this_channel)
                .map(|c| c.name())
                .unwrap_or("<unnamed channel>")
                .to_string();
            let user_name = self
                .server()
                .unwrap()
                .users()
                .get(&msg.get_session())
                .map(|u| u.name())
                .unwrap_or("<unknown user>")
                .to_string();
            notifications::send(format!("{} disconnected", &user_name));
            self.push_event(MumbleEventKind::UserDisconnected(user_name, channel_name));
            self.audio_output.play_effect(NotificationEvents::UserDisconnected);
        }

        self.server_mut()
            .unwrap()
            .users_mut()
            .remove(&msg.get_session());
        info!("User {} disconnected", msg.get_session());
    }

    pub fn reload_config(&mut self) {
        match mumlib::config::read_cfg(&mumlib::config::default_cfg_path()) {
            Ok(config) => {
                self.config = config;
            }
            Err(e) => error!("Couldn't read config: {}", e),
        }
        if let Some(input_volume) = self.config.audio.input_volume {
            self.audio_input.set_volume(input_volume);
        }
        if let Some(output_volume) = self.config.audio.output_volume {
            self.audio_output.set_volume(output_volume);
        }
        if let Some(sound_effects) = &self.config.audio.sound_effects {
            self.audio_output.load_sound_effects(sound_effects);
        }
    }

    pub fn register_message(&mut self, msg: (String, u32)) {
        self.message_buffer.push((chrono::Local::now().naive_local(), msg.0, msg.1));
    }

    pub fn broadcast_phase(&self, phase: StatePhase) {
        self.phase_watcher.0.send(phase).unwrap();
    }

    pub fn initialized(&self) {
        self.broadcast_phase(StatePhase::Connected(VoiceStreamType::TCP));
        self.audio_output
            .play_effect(NotificationEvents::ServerConnect);
    }

    /// Store a new event
    pub fn push_event(&mut self, kind: MumbleEventKind) {
        self.events.push(MumbleEvent { timestamp: chrono::Local::now().naive_local(), kind });
    }

    pub fn audio_input(&self) -> &AudioInput {
        &self.audio_input
    }
    pub fn audio_output(&self) -> &AudioOutput {
        &self.audio_output
    }
    pub fn phase_receiver(&self) -> watch::Receiver<StatePhase> {
        self.phase_watcher.1.clone()
    }
    pub fn server(&self) -> Option<&Server> {
        self.server.as_ref()
    }
    pub fn server_mut(&mut self) -> Option<&mut Server> {
        self.server.as_mut()
    }
    pub fn username(&self) -> Option<&str> {
        self.server.as_ref().map(|e| e.username()).flatten()
    }
    pub fn password(&self) -> Option<&str> {
        self.server.as_ref().map(|e| e.password()).flatten()
    }
    fn get_users_channel(&self, user_id: u32) -> u32 {
        self.server()
            .unwrap()
            .users()
            .iter()
            .find(|e| *e.0 == user_id)
            .unwrap()
            .1
            .channel()
    }

    /// Gets the username of a user with id `user` connected to the same server that we are connected to.
    /// If we are connected to the server but the user with the id doesn't exist, the string "Unknown user {id}"
    /// is returned instead. If we aren't connected to a server, None is returned instead.
    fn get_user_name(&self, user: u32) -> Option<String> {
        self.server().map(|e| {
            e.users()
                .get(&user)
                .map(|e| e.name().to_string())
                .unwrap_or(format!("Unknown user {}", user))
        })
    }
}

pub fn handle_command(
    og_state: Arc<RwLock<State>>,
    command: Command,
    packet_sender: &mut mpsc::UnboundedSender<ControlPacket<Serverbound>>,
    connection_info_sender: &mut watch::Sender<Option<ConnectionInfo>>,
) -> ExecutionContext {
    let mut state = og_state.write().unwrap();
    match command {
        Command::ChannelJoin { channel_identifier } => {
            if !matches!(*state.phase_receiver().borrow(), StatePhase::Connected(_)) {
                return now!(Err(Error::Disconnected));
            }

            let id = match state.server().unwrap().channel_name(&channel_identifier) {
                Ok((id, _)) => id,
                Err(e) => return now!(Err(Error::ChannelIdentifierError(channel_identifier, e))),
            };

            let mut msg = msgs::UserState::new();
            msg.set_session(state.server.as_ref().unwrap().session_id().unwrap());
            msg.set_channel_id(id);
            packet_sender.send(msg.into()).unwrap();
            now!(Ok(None))
        }
        Command::ChannelList => {
            if !matches!(*state.phase_receiver().borrow(), StatePhase::Connected(_)) {
                return now!(Err(Error::Disconnected));
            }
            let list = channel::into_channel(
                state.server.as_ref().unwrap().channels(),
                state.server.as_ref().unwrap().users(),
            );
            now!(Ok(Some(CommandResponse::ChannelList { channels: list })))
        }
        Command::ConfigReload => {
            state.reload_config();
            now!(Ok(None))
        }
        Command::DeafenSelf(toggle) => {
            if !matches!(*state.phase_receiver().borrow(), StatePhase::Connected(_)) {
                return now!(Err(Error::Disconnected));
            }

            let server = state.server().unwrap();
            let action = match (toggle, server.muted(), server.deafened()) {
                (Some(false), false, false) => None,
                (Some(false), false, true) => Some((false, false)),
                (Some(false), true, false) => None,
                (Some(false), true, true) => Some((true, false)),
                (Some(true), false, false) => Some((false, true)),
                (Some(true), false, true) => None,
                (Some(true), true, false) => Some((true, true)),
                (Some(true), true, true) => None,
                (None, false, false) => Some((false, true)),
                (None, false, true) => Some((false, false)),
                (None, true, false) => Some((true, true)),
                (None, true, true) => Some((true, false)),
            };

            let mut new_deaf = None;
            if let Some((mute, deafen)) = action {
                if server.deafened() != deafen {
                    state.audio_output.play_effect(if deafen {
                        NotificationEvents::Deafen
                    } else {
                        NotificationEvents::Undeafen
                    });
                } else if server.muted() != mute {
                    state.audio_output.play_effect(if mute {
                        NotificationEvents::Mute
                    } else {
                        NotificationEvents::Unmute
                    });
                }
                let mut msg = msgs::UserState::new();
                if server.muted() != mute {
                    msg.set_self_mute(mute);
                } else if !mute && !deafen && server.deafened() {
                    msg.set_self_mute(false);
                }
                if server.deafened() != deafen {
                    msg.set_self_deaf(deafen);
                    new_deaf = Some(deafen);
                }
                let server = state.server_mut().unwrap();
                server.set_muted(mute);
                server.set_deafened(deafen);
                packet_sender.send(msg.into()).unwrap();
            }

            now!(Ok(
                new_deaf.map(|b| CommandResponse::DeafenStatus { is_deafened: b })
            ))
        }
        Command::Events { block } => {
            if block {
                warn!("Blocking event list is unimplemented");
                now!(Err(Error::Unimplemented))
            } else {
                let events: Vec<_> = state
                    .events
                    .iter()
                    .map(|event| Ok(Some(CommandResponse::Event { event: event.clone() })))
                    .collect();
                ExecutionContext::Now(Box::new(move || Box::new(events.into_iter())))
            }
        }
        Command::InputVolumeSet(volume) => {
            state.audio_input.set_volume(volume);
            now!(Ok(None))
        }
        Command::MuteOther(string, toggle) => {
            if !matches!(*state.phase_receiver().borrow(), StatePhase::Connected(_)) {
                return now!(Err(Error::Disconnected));
            }

            let id = state
                .server_mut()
                .unwrap()
                .users_mut()
                .iter_mut()
                .find(|(_, user)| user.name() == string);

            let (id, user) = match id {
                Some(id) => (*id.0, id.1),
                None => return now!(Err(Error::InvalidUsername(string))),
            };

            let action = match toggle {
                Some(state) => {
                    if user.suppressed() != state {
                        Some(state)
                    } else {
                        None
                    }
                }
                None => Some(!user.suppressed()),
            };

            if let Some(action) = action {
                user.set_suppressed(action);
                state.audio_output.set_mute(id, action);
            }

            return now!(Ok(None));
        }
        Command::MuteSelf(toggle) => {
            if !matches!(*state.phase_receiver().borrow(), StatePhase::Connected(_)) {
                return now!(Err(Error::Disconnected));
            }

            let server = state.server().unwrap();
            let action = match (toggle, server.muted(), server.deafened()) {
                (Some(false), false, false) => None,
                (Some(false), false, true) => Some((false, false)),
                (Some(false), true, false) => Some((false, false)),
                (Some(false), true, true) => Some((false, false)),
                (Some(true), false, false) => Some((true, false)),
                (Some(true), false, true) => None,
                (Some(true), true, false) => None,
                (Some(true), true, true) => None,
                (None, false, false) => Some((true, false)),
                (None, false, true) => Some((false, false)),
                (None, true, false) => Some((false, false)),
                (None, true, true) => Some((false, false)),
            };

            let mut new_mute = None;
            if let Some((mute, deafen)) = action {
                if server.deafened() != deafen {
                    state.audio_output.play_effect(if deafen {
                        NotificationEvents::Deafen
                    } else {
                        NotificationEvents::Undeafen
                    });
                } else if server.muted() != mute {
                    state.audio_output.play_effect(if mute {
                        NotificationEvents::Mute
                    } else {
                        NotificationEvents::Unmute
                    });
                }
                let mut msg = msgs::UserState::new();
                if server.muted() != mute {
                    msg.set_self_mute(mute);
                    new_mute = Some(mute)
                } else if !mute && !deafen && server.deafened() {
                    msg.set_self_mute(false);
                    new_mute = Some(false)
                }
                if server.deafened() != deafen {
                    msg.set_self_deaf(deafen);
                }
                let server = state.server_mut().unwrap();
                server.set_muted(mute);
                server.set_deafened(deafen);
                packet_sender.send(msg.into()).unwrap();
            }

            now!(Ok(
                new_mute.map(|b| CommandResponse::MuteStatus { is_muted: b })
            ))
        }
        Command::OutputVolumeSet(volume) => {
            state.audio_output.set_volume(volume);
            now!(Ok(None))
        }
        Command::Ping => {
            now!(Ok(Some(CommandResponse::Pong)))
        }
        Command::ServerConnect {
            host,
            port,
            username,
            password,
            accept_invalid_cert,
        } => {
            if !matches!(*state.phase_receiver().borrow(), StatePhase::Disconnected) {
                return now!(Err(Error::AlreadyConnected));
            }
            let mut server = Server::new();
            *server.username_mut() = Some(username);
            *server.password_mut() = password;
            *server.host_mut() = Some(format!("{}:{}", host, port));
            state.server = Some(server);
            state.phase_watcher.0.send(StatePhase::Connecting).unwrap();

            let socket_addr = match (host.as_ref(), port)
                .to_socket_addrs()
                .map(|mut e| e.next())
            {
                Ok(Some(v)) => v,
                _ => {
                    warn!("Error parsing server addr");
                    return now!(Err(Error::InvalidServerAddr(host, port)));
                }
            };
            connection_info_sender
                .send(Some(ConnectionInfo::new(
                    socket_addr,
                    host,
                    accept_invalid_cert,
                )))
                .unwrap();
            let state = Arc::clone(&og_state);
            at!(TcpEvent::Connected, move |res| {
                //runs the closure when the client is connected
                if let TcpEventData::Connected(res) = res {
                    Box::new(iter::once(res.map(|msg| {
                        Some(CommandResponse::ServerConnect {
                            welcome_message: if msg.has_welcome_text() {
                                Some(msg.get_welcome_text().to_string())
                            } else {
                                None
                            },
                            server_state: state.read().unwrap().server.as_ref().unwrap().into(),
                        })
                    })))
                } else {
                    unreachable!("callback should be provided with a TcpEventData::Connected");
                }
            })
        }
        Command::ServerDisconnect => {
            if !matches!(*state.phase_receiver().borrow(), StatePhase::Connected(_)) {
                return now!(Err(Error::Disconnected));
            }

            state.server = None;

            state
                .phase_watcher
                .0
                .send(StatePhase::Disconnected)
                .unwrap();
            state
                .audio_output
                .play_effect(NotificationEvents::ServerDisconnect);
            now!(Ok(None))
        }
        Command::ServerStatus { host, port } => ExecutionContext::Ping(
            Box::new(move || {
                match (host.as_str(), port)
                    .to_socket_addrs()
                    .map(|mut e| e.next())
                {
                    Ok(Some(v)) => Ok(v),
                    _ => Err(Error::InvalidServerAddr(host, port)),
                }
            }),
            Box::new(move |pong| {
                Ok(pong.map(|pong| {
                    CommandResponse::ServerStatus {
                        version: pong.version,
                        users: pong.users,
                        max_users: pong.max_users,
                        bandwidth: pong.bandwidth,
                    }
                }))
            }),
        ),
        Command::Status => {
            if !matches!(*state.phase_receiver().borrow(), StatePhase::Connected(_)) {
                return now!(Err(Error::Disconnected));
            }
            let state = state.server.as_ref().unwrap().into();
            now!(Ok(Some(CommandResponse::Status {
                server_state: state, //guaranteed not to panic because if we are connected, server is guaranteed to be Some
            })))
        }
        Command::UserVolumeSet(string, volume) => {
            if !matches!(*state.phase_receiver().borrow(), StatePhase::Connected(_)) {
                return now!(Err(Error::Disconnected));
            }
            let user_id = match state
                .server()
                .unwrap()
                .users()
                .iter()
                .find(|e| e.1.name() == string)
                .map(|e| *e.0)
            {
                None => return now!(Err(Error::InvalidUsername(string))),
                Some(v) => v,
            };

            state.audio_output.set_user_volume(user_id, volume);
            now!(Ok(None))
        }
        Command::PastMessages { block } => {
            //does it make sense to wait for messages while not connected?
            if !matches!(*state.phase_receiver().borrow(), StatePhase::Connected(_)) {
                return now!(Err(Error::Disconnected));
            }
            if block {
                let ref_state = Arc::clone(&og_state);
                ExecutionContext::TcpEventSubscriber(
                    TcpEvent::TextMessage,
                    Box::new(move |data, sender| {
                        if let TcpEventData::TextMessage(a) = data {
                            let message = (
                                chrono::Local::now().naive_local(),
                                a.get_message().to_owned(),
                                ref_state
                                    .read()
                                    .unwrap()
                                    .get_user_name(a.get_actor())
                                    .unwrap(),
                            );
                            sender
                                .send(Ok(Some(CommandResponse::PastMessage { message })))
                                .is_ok()
                        } else {
                            unreachable!("Should only receive a TextMessage data when listening to TextMessage events");
                        }
                    }),
                )
            } else {
                let messages = std::mem::take(&mut state.message_buffer);
                let messages: Vec<_> = messages
                    .into_iter()
                    .map(|(timestamp, msg, user)| (timestamp, msg, state.get_user_name(user).unwrap()))
                    .map(|e| Ok(Some(CommandResponse::PastMessage { message: e })))
                    .collect();

                ExecutionContext::Now(Box::new(move || Box::new(messages.into_iter())))
            }
        }
        Command::SendMessage { message, target } => {
            if !matches!(*state.phase_receiver().borrow(), StatePhase::Connected(_)) {
                return now!(Err(Error::Disconnected));
            }

            let mut msg = msgs::TextMessage::new();

            msg.set_message(message);

            match target {
                MessageTarget::Channel(channels) => for (channel, recursive) in channels {
                    let channel_id = if let ChannelTarget::Named(name) = channel {
                        let channel = state.server().unwrap().channel_name(&name);
                        match channel {
                            Ok(channel) => channel.0,
                            Err(e) => return now!(Err(Error::ChannelIdentifierError(name, e))),
                        }
                    } else {
                        match state.server().unwrap().current_channel() {
                            Some(channel) => channel.0,
                            None => return now!(Err(Error::NotConnectedToChannel)),
                        }
                    };

                    let ids = if recursive {
                        msg.mut_tree_id()
                    } else {
                        msg.mut_channel_id()
                    };
                    ids.push(channel_id);
                }
                MessageTarget::User(names) => for name in names {
                    let id = state
                        .server()
                        .unwrap()
                        .users()
                        .iter()
                        .find(|(_, user)| user.name() == &name)
                        .map(|(e, _)| *e);

                    let id = match id {
                        Some(id) => id,
                        None => return now!(Err(Error::InvalidUsername(name))),
                    };

                    msg.mut_session().push(id);
                }
            }
            packet_sender.send(msg.into()).unwrap();

            now!(Ok(None))
        }
    }
}<|MERGE_RESOLUTION|>--- conflicted
+++ resolved
@@ -16,11 +16,7 @@
 use mumble_protocol::control::ControlPacket;
 use mumble_protocol::ping::PongPacket;
 use mumble_protocol::voice::Serverbound;
-<<<<<<< HEAD
-use mumlib::command::{Command, CommandResponse, MessageTarget, MumbleEvent, MumbleEventKind};
-=======
-use mumlib::command::{ChannelTarget, Command, CommandResponse, MessageTarget};
->>>>>>> 726ec685
+use mumlib::command::{ChannelTarget, Command, CommandResponse, MessageTarget, MumbleEvent, MumbleEventKind};
 use mumlib::config::Config;
 use mumlib::Error;
 use std::{
@@ -733,7 +729,7 @@
                 ExecutionContext::Now(Box::new(move || Box::new(messages.into_iter())))
             }
         }
-        Command::SendMessage { message, target } => {
+        Command::SendMessage { message, targets } => {
             if !matches!(*state.phase_receiver().borrow(), StatePhase::Connected(_)) {
                 return now!(Err(Error::Disconnected));
             }
@@ -742,7 +738,7 @@
 
             msg.set_message(message);
 
-            match target {
+            match targets {
                 MessageTarget::Channel(channels) => for (channel, recursive) in channels {
                     let channel_id = if let ChannelTarget::Named(name) = channel {
                         let channel = state.server().unwrap().channel_name(&name);
