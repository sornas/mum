//! All things audio.
//!
//! Audio is handled mostly as signals from [dasp_signal]. Input/output is handled by [cpal].

pub mod input;
pub mod output;
pub mod transformers;

use crate::audio::input::{AudioInputDevice, DefaultAudioInputDevice};
use crate::audio::output::{AudioOutputDevice, ClientStream, DefaultAudioOutputDevice};
use crate::error::AudioError;
use crate::network::VoiceStreamType;
use crate::state::StatePhase;

use dasp_interpolate::linear::Linear;
use dasp_signal::{self as signal, Signal};
use futures_util::stream::Stream;
use futures_util::StreamExt;
use log::*;
use mumble_protocol::voice::{VoicePacket, VoicePacketPayload};
use mumble_protocol::Serverbound;
use mumlib::config::SoundEffect;
use std::borrow::Cow;
use std::collections::{hash_map::Entry, HashMap};
use std::convert::TryFrom;
use std::fmt::Debug;
use std::fs::File;
use std::io::Read;
use std::sync::{Arc, Mutex};
use strum::IntoEnumIterator;
use strum_macros::EnumIter;
use tokio::sync::watch;

/// The sample rate used internally.
const SAMPLE_RATE: u32 = 48000;

/// All types of notifications that can be shown. Each notification can be bound to its own audio
/// file.
#[derive(Debug, Eq, PartialEq, Clone, Copy, Hash, EnumIter)]
pub enum NotificationEvents {
    ServerConnect,
    ServerDisconnect,
    UserConnected,
    UserDisconnected,
    UserJoinedChannel,
    UserLeftChannel,
    Mute,
    Unmute,
    Deafen,
    Undeafen,
}

impl TryFrom<&str> for NotificationEvents {
    type Error = ();
    fn try_from(s: &str) -> Result<Self, Self::Error> {
        match s {
            "server_connect" => Ok(NotificationEvents::ServerConnect),
            "server_disconnect" => Ok(NotificationEvents::ServerDisconnect),
            "user_connected" => Ok(NotificationEvents::UserConnected),
            "user_disconnected" => Ok(NotificationEvents::UserDisconnected),
            "user_joined_channel" => Ok(NotificationEvents::UserJoinedChannel),
            "user_left_channel" => Ok(NotificationEvents::UserLeftChannel),
            "mute" => Ok(NotificationEvents::Mute),
            "unmute" => Ok(NotificationEvents::Unmute),
            "deafen" => Ok(NotificationEvents::Deafen),
            "undeafen" => Ok(NotificationEvents::Undeafen),
            _ => {
                warn!("Unknown notification event '{}' in config", s);
                Err(())
            }
        }
    }
}

/// Input audio state. Input audio is picket up from an [AudioInputDevice] (e.g.
/// a microphone) and sent over the network.
pub struct AudioInput {
    device: DefaultAudioInputDevice,

    /// Outgoing voice packets that should be sent over the network.
    channel_receiver:
        Arc<tokio::sync::Mutex<Box<dyn Stream<Item = VoicePacket<Serverbound>> + Unpin>>>,
}

impl AudioInput {
    pub fn new(
        input_volume: f32,
        phase_watcher: watch::Receiver<StatePhase>,
    ) -> Result<Self, AudioError> {
        let mut default = DefaultAudioInputDevice::new(input_volume, phase_watcher, 4)?;

        let opus_stream = default
            .sample_receiver()
            .unwrap()
            .enumerate()
            .map(|(i, e)| VoicePacket::Audio {
                _dst: std::marker::PhantomData,
                target: 0,      // normal speech
                session_id: (), // unused for server-bound packets
                seq_num: i as u64,
                payload: VoicePacketPayload::Opus(e.into(), false),
                position_info: None,
            });

        default.play()?;

        let res = Self {
            device: default,
            channel_receiver: Arc::new(tokio::sync::Mutex::new(Box::new(opus_stream))),
        };
        Ok(res)
    }

    pub fn receiver(
        &self,
    ) -> Arc<tokio::sync::Mutex<Box<dyn Stream<Item = VoicePacket<Serverbound>> + Unpin>>> {
        Arc::clone(&self.channel_receiver)
    }

    pub fn set_volume(&self, input_volume: f32) {
        self.device.set_volume(input_volume);
    }
}

<<<<<<< HEAD
/// Audio output state. The audio is received from each client over the network,
/// decoded, merged and finally played to an [AudioOutputDevice] (e.g. speaker,
/// headphones, ...).
=======
impl Debug for AudioInput {
    fn fmt(&self, f: &mut std::fmt::Formatter<'_>) -> std::fmt::Result {
        f.debug_struct("AudioInput")
            .field("device", &self.device)
            .field("channel_receiver", &"receiver")
            .finish()
    }
}

#[derive(Debug)]
>>>>>>> 9aca7a8c
pub struct AudioOutput {
    device: DefaultAudioOutputDevice,
    /// The volume and mute-status of a user ID.
    user_volumes: Arc<Mutex<HashMap<u32, (f32, bool)>>>,

    /// The client stream per user ID. A separate stream is kept for UDP and TCP.
    ///
    /// Shared with [DefaultAudioOutputDevice].
    client_streams: Arc<Mutex<ClientStream>>,

    /// Which sound effect should be played on an event.
    sounds: HashMap<NotificationEvents, Vec<f32>>,
}

impl AudioOutput {
    pub fn new(output_volume: f32) -> Result<Self, AudioError> {
        let user_volumes = Arc::new(std::sync::Mutex::new(HashMap::new()));

        let default = DefaultAudioOutputDevice::new(output_volume, Arc::clone(&user_volumes))?;
        default.play()?;

        let client_streams = default.client_streams();

        let mut res = Self {
            device: default,
            sounds: HashMap::new(),
            client_streams,
            user_volumes,
        };
        res.load_sound_effects(&[]);
        Ok(res)
    }

    /// Loads sound effects, getting unspecified effects from [get_default_sfx].
    pub fn load_sound_effects(&mut self, sound_effects: &[SoundEffect]) {
        let overrides: HashMap<_, _> = sound_effects
            .iter()
            .filter_map(|sound_effect| {
                let (event, file) = (&sound_effect.event, &sound_effect.file);
                if let Ok(event) = NotificationEvents::try_from(event.as_str()) {
                    Some((event, file))
                } else {
                    None
                }
            })
            .collect();

        // This makes sure that every [NotificationEvent] is present in [self.sounds].
        self.sounds = NotificationEvents::iter()
            .map(|event| {
                let bytes = overrides
                    .get(&event)
                    .map(|file| get_sfx(file))
                    .unwrap_or_else(get_default_sfx);
                let reader = hound::WavReader::new(bytes.as_ref()).unwrap();
                let spec = reader.spec();
                let samples = match spec.sample_format {
                    hound::SampleFormat::Float => reader
                        .into_samples::<f32>()
                        .map(|e| e.unwrap())
                        .collect::<Vec<_>>(),
                    hound::SampleFormat::Int => reader
                        .into_samples::<i16>()
                        .map(|e| cpal::Sample::to_f32(&e.unwrap()))
                        .collect::<Vec<_>>(),
                };
                let iter: Box<dyn Iterator<Item = f32>> = match spec.channels {
                    1 => Box::new(samples.into_iter().flat_map(|e| vec![e, e])),
                    2 => Box::new(samples.into_iter()),
                    _ => unimplemented!("Only mono and stereo sound is supported. See #80."),
                };
                let mut signal = signal::from_interleaved_samples_iter::<_, [f32; 2]>(iter);
                let interp = Linear::new(Signal::next(&mut signal), Signal::next(&mut signal));
                let samples = signal
                    .from_hz_to_hz(interp, spec.sample_rate as f64, SAMPLE_RATE as f64)
                    .until_exhausted()
                    // if the source audio is stereo and is being played as mono, discard the right audio
                    .flat_map(|e| {
                        if self.device.num_channels() == 1 {
                            vec![e[0]]
                        } else {
                            e.to_vec()
                        }
                    })
                    .collect::<Vec<f32>>();
                (event, samples)
            })
            .collect();
    }

    /// Decodes a voice packet.
    pub fn decode_packet_payload(
        &self,
        stream_type: VoiceStreamType,
        session_id: u32,
        payload: VoicePacketPayload,
    ) {
        self.client_streams
            .lock()
            .unwrap()
            .decode_packet((stream_type, session_id), payload);
    }

    /// Sets the volume of the output device.
    pub fn set_volume(&self, output_volume: f32) {
        self.device.set_volume(output_volume);
    }

    /// Sets the incoming volume of a user.
    pub fn set_user_volume(&self, id: u32, volume: f32) {
        match self.user_volumes.lock().unwrap().entry(id) {
            Entry::Occupied(mut entry) => {
                entry.get_mut().0 = volume;
            }
            Entry::Vacant(entry) => {
                entry.insert((volume, false));
            }
        }
    }

    /// Mutes another user.
    pub fn set_mute(&self, id: u32, mute: bool) {
        match self.user_volumes.lock().unwrap().entry(id) {
            Entry::Occupied(mut entry) => {
                entry.get_mut().1 = mute;
            }
            Entry::Vacant(entry) => {
                entry.insert((1.0, mute));
            }
        }
    }

    /// Queues a sound effect.
    pub fn play_effect(&self, effect: NotificationEvents) {
        let samples = self.sounds.get(&effect).unwrap();
        self.client_streams.lock().unwrap().add_sound_effect(samples);
    }
}

/// Reads a sound effect from disk.
// moo
fn get_sfx(file: &str) -> Cow<'static, [u8]> {
    let mut buf: Vec<u8> = Vec::new();
    if let Ok(mut file) = File::open(file) {
        file.read_to_end(&mut buf).unwrap();
        Cow::from(buf)
    } else {
        warn!("File not found: '{}'", file);
        get_default_sfx()
    }
}

/// Gets the default sound effect.
fn get_default_sfx() -> Cow<'static, [u8]> {
    Cow::from(include_bytes!("fallback_sfx.wav").as_ref())
}<|MERGE_RESOLUTION|>--- conflicted
+++ resolved
@@ -122,11 +122,6 @@
     }
 }
 
-<<<<<<< HEAD
-/// Audio output state. The audio is received from each client over the network,
-/// decoded, merged and finally played to an [AudioOutputDevice] (e.g. speaker,
-/// headphones, ...).
-=======
 impl Debug for AudioInput {
     fn fmt(&self, f: &mut std::fmt::Formatter<'_>) -> std::fmt::Result {
         f.debug_struct("AudioInput")
@@ -137,7 +132,9 @@
 }
 
 #[derive(Debug)]
->>>>>>> 9aca7a8c
+/// Audio output state. The audio is received from each client over the network,
+/// decoded, merged and finally played to an [AudioOutputDevice] (e.g. speaker,
+/// headphones, ...).
 pub struct AudioOutput {
     device: DefaultAudioOutputDevice,
     /// The volume and mute-status of a user ID.
