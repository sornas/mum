[package]
name = "mumd"
version = "0.4.0"
authors = ["Gustav Sörnäs <gustav@sornas.net>",
           "Eskil Queseth <eskilq@kth.se>"]
edition = "2018"
description = """
Mumble client daemon.
"""
repository = "https://github.com/sornas/mum"
license = "MIT"
readme = "../README.md"

[features]
default = ["notifications", "ogg"]

<<<<<<< HEAD
notifications = ["libnotify"]
ogg = ["lewton"]
gui = ["gtk"]
=======
notifications = ["mum/notifications"]
ogg = ["mum/ogg"]
>>>>>>> 6f3ea35d

[dependencies]
mumlib = { version = "0.4", path = "../mumlib" }
mum = { version = "0.4", path = "../mum", default-features = false }

bytes = "1"
futures-util = { version = "0.3", features = ["sink"]}
log = "0.4"
<<<<<<< HEAD
mumble-protocol = "0.4.1"
native-tls = "0.2"
opus = "0.2"
serde = { version = "1.0", features = ["derive"] }
strum = "0.20"
strum_macros = "0.20"
tokio = { version = "1.0", features = ["macros", "rt", "rt-multi-thread", "sync", "net", "time", "fs"] }
tokio-native-tls = "0.3"
tokio-util = { version = "0.6", features = ["codec", "net"] }
bincode = "1.3.2"
chrono = "0.4"

libnotify = { version = "1", optional = true }
lewton = { version = "0.10", optional = true }

#compressor = "0.3"
#daemonize = "0.4"

[dependencies.gtk]
version = "0.1"
package = "gtk4"
optional = true
=======
tokio = { version = "1", features = ["macros", "rt", "rt-multi-thread"] }
tokio-util = { version = "0.6", features = ["codec"] }
bincode = "1"
>>>>>>> 6f3ea35d
<|MERGE_RESOLUTION|>--- conflicted
+++ resolved
@@ -14,14 +14,8 @@
 [features]
 default = ["notifications", "ogg"]
 
-<<<<<<< HEAD
-notifications = ["libnotify"]
-ogg = ["lewton"]
-gui = ["gtk"]
-=======
 notifications = ["mum/notifications"]
 ogg = ["mum/ogg"]
->>>>>>> 6f3ea35d
 
 [dependencies]
 mumlib = { version = "0.4", path = "../mumlib" }
@@ -30,31 +24,12 @@
 bytes = "1"
 futures-util = { version = "0.3", features = ["sink"]}
 log = "0.4"
-<<<<<<< HEAD
-mumble-protocol = "0.4.1"
-native-tls = "0.2"
-opus = "0.2"
-serde = { version = "1.0", features = ["derive"] }
-strum = "0.20"
-strum_macros = "0.20"
-tokio = { version = "1.0", features = ["macros", "rt", "rt-multi-thread", "sync", "net", "time", "fs"] }
-tokio-native-tls = "0.3"
-tokio-util = { version = "0.6", features = ["codec", "net"] }
-bincode = "1.3.2"
-chrono = "0.4"
 
-libnotify = { version = "1", optional = true }
-lewton = { version = "0.10", optional = true }
-
-#compressor = "0.3"
-#daemonize = "0.4"
+tokio = { version = "1", features = ["macros", "rt", "rt-multi-thread"] }
+tokio-util = { version = "0.6", features = ["codec"] }
+bincode = "1"
 
 [dependencies.gtk]
 version = "0.1"
 package = "gtk4"
-optional = true
-=======
-tokio = { version = "1", features = ["macros", "rt", "rt-multi-thread"] }
-tokio-util = { version = "0.6", features = ["codec"] }
-bincode = "1"
->>>>>>> 6f3ea35d
+optional = true